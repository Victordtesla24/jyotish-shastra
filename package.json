--- conflicted
+++ resolved
@@ -47,10 +47,6 @@
   },
   "devDependencies": {
     "@cypress/webpack-preprocessor": "^6.0.4",
-<<<<<<< HEAD
-    "autoprefixer": "^10.4.21",
-=======
->>>>>>> 4e837616
     "cypress": "^14.5.0",
     "eslint": "^8.55.0",
     "eslint-config-standard": "^17.1.0",
@@ -59,9 +55,7 @@
     "eslint-plugin-promise": "^6.1.1",
     "jest": "^29.7.0",
     "nodemon": "^3.0.2",
-    "postcss": "^8.5.6",
     "supertest": "^6.3.3",
-    "tailwindcss": "^4.1.10",
     "typescript": "^5.8.3",
     "wtfnode": "^0.10.0"
   },
