<<<<<<< HEAD
# Jyotish Shastra - Vedic Astrology Application - Downloaded on 28 Oct 2025

A comprehensive Vedic astrology application with automated geocoding integration, providing detailed birth chart analysis and cosmic insights.

## 🌟 Features

- **Automated Geocoding**: Enter any location and get precise coordinates automatically
- **Enhanced UI Components**: Beautiful, responsive design with Framer Motion animations
- **Comprehensive Analysis**: Detailed Vedic astrology analysis and predictions
- **Real-time Integration**: Seamless frontend-backend communication
- **Demo Mode**: Works out-of-the-box with demo geocoding data

## 🚀 Quick Start

### 1. Environment Setup

**Backend Configuration:**
```bash
# Copy and configure environment variables
cp .env.example .env

# Edit .env file with your settings:
GEOCODING_API_KEY=your_opencage_api_key_here  # Get free key at https://opencagedata.com/
NODE_ENV=development
PORT=3001
```

**Frontend Configuration:**
```bash
# Create React environment file
echo "REACT_APP_API_URL=http://localhost:3001/api" > client/.env.local
echo "GENERATE_SOURCEMAP=false" >> client/.env.local
```

### 2. Get Free Geocoding API Key (Optional)

For production use, get a free OpenCage API key:

1. Visit [OpenCage Geocoding API](https://opencagedata.com/users/sign_up)
2. Sign up for free account (2,500 requests/day)
3. Get your API key
4. Replace `demo_key_temporary_until_you_get_real_key` in `.env` file

**Note**: The app works in demo mode without a real API key for testing.

### 3. Installation & Start

```bash
# Install backend dependencies
npm install

# Install frontend dependencies
cd client && npm install && cd ..

# Start backend server (Terminal 1)
npm run dev

# Start frontend server (Terminal 2)
cd client && npm start
```

### 4. Access Application

- **Frontend**: http://localhost:3000
- **Backend API**: http://localhost:3001/api
- **API Health**: http://localhost:3001/api/health

## 🔧 API Endpoints

### Geocoding
- `POST /api/v1/geocoding/location` - Convert location to coordinates
- `POST /api/v1/geocoding/timezone` - Get timezone for coordinates
- `GET /api/v1/geocoding/validate` - Validate coordinates

### Chart Generation
- `POST /api/v1/chart/generate` - Generate Vedic birth chart
- `GET /api/v1/chart/:id` - Get chart by ID
- `POST /api/v1/analysis/comprehensive` - Comprehensive analysis

## 🎯 Key Features Resolved

### ✅ Automated Geocoding Integration
- Real-time location → coordinates conversion
- Demo mode with 50+ predefined locations
- Error handling and fallback mechanisms

### ✅ Enhanced UI Components
- HeroSection with cosmic animations
- MobileOptimizedChart with touch gestures
- Improved form validation and feedback

### ✅ Environment-Based Configuration
- No hardcoded API endpoints
- Configurable for development/production
- Proper environment variable management

### ✅ Complete UI-Backend Integration
- Seamless data flow from form to chart generation
- Proper error handling and user feedback
- Real-time geocoding validation

## 🛠️ Development

### Demo Locations Supported
The app includes demo geocoding for major cities:

**Indian Cities**: Mumbai, Delhi, Bangalore, Pune, Kolkata, Chennai, Hyderabad
**International**: London, New York, Tokyo, Paris, Sydney, Berlin

### Testing API Integration

```bash
# Test geocoding endpoint
curl -X POST http://localhost:3001/api/v1/geocoding/location \
  -H "Content-Type: application/json" \
  -d '{"placeOfBirth": "Pune, Maharashtra, India"}'

# Test chart generation
curl -X POST http://localhost:3001/api/v1/chart/generate \
  -H "Content-Type: application/json" \
  -d '{
    "name": "Test User",
    "dateOfBirth": "1990-01-01",
    "timeOfBirth": "12:00",
    "placeOfBirth": "Mumbai, Maharashtra, India",
    "latitude": 19.076,
    "longitude": 72.8777,
    "timezone": "Asia/Kolkata"
  }'
```

## 📁 Project Structure

```
jyotish-shastra/
├── client/                 # React frontend
│   ├── src/
│   │   ├── components/     # UI components
│   │   ├── services/       # API integration
│   │   └── pages/          # Application pages
├── src/                    # Node.js backend
│   ├── api/                # API routes and controllers
│   ├── services/           # Business logic
│   └── core/               # Vedic astrology calculations
└── docs/                   # Documentation
```

## 🌐 Deployment

The application is configured for seamless deployment with environment-based API URL configuration and production-ready error handling.

---

## 📝 License

This project is licensed under the MIT License.

## 🤝 Contributing

Contributions are welcome! Please read our contributing guidelines and submit pull requests.

---

*Built with modern React.js, Node.js, and comprehensive Vedic astrology calculations.*
=======
# Project Context
Last Updated: 2024-12-19T14:41:30Z

## Project Overview
- Name: Jyotish Shastra - Vedic Astrology Analysis System
- Purpose: Enterprise-grade birth chart generation and comprehensive analysis platform
- Stage: Production (100% verified implementation with 5,740+ lines of production-ready tests)

## Scope & Constraints
- In Scope: Birth chart generation, comprehensive analysis, API integration, UI testing
- Out of Scope: Mock/fake implementations, non-production code patterns, user authentication
- Critical Constraints: Production-only code, no duplication, Memory Bank protocol compliance

## Technology Stack
- Languages: JavaScript (Node.js 18+), React 18+, HTML5, CSS3
- Frameworks: Express.js 4.18+, React Router, Puppeteer (testing)
- Dependencies: Swiss Ephemeris (astronomical calculations), Axios (HTTP), Tailwind CSS
- Development Environment: macOS 24.6.0, Node.js, npm, Cursor IDE

## Quality Standards
- Code Style: ESLint, Prettier, JSDoc documentation
- Testing Requirements: 3-category structure (Unit/Integration/E2E), 100% production code
- Performance Targets: <3s page load, <5s API response, <8s chart rendering

## Active Protocols
- Memory Bank Protocol: .cursor/memory-bank/memory-bank-protocols.md
- Directory Management: .cursor/rules/001-directory-management-protocols.mdc
- Error Fixing: .cursor/rules/002-error-fixing-protocols.mdc
>>>>>>> 1bff9efa
<|MERGE_RESOLUTION|>--- conflicted
+++ resolved
@@ -1,4 +1,3 @@
-<<<<<<< HEAD
 # Jyotish Shastra - Vedic Astrology Application - Downloaded on 28 Oct 2025
 
 A comprehensive Vedic astrology application with automated geocoding integration, providing detailed birth chart analysis and cosmic insights.
@@ -163,7 +162,6 @@
 ---
 
 *Built with modern React.js, Node.js, and comprehensive Vedic astrology calculations.*
-=======
 # Project Context
 Last Updated: 2024-12-19T14:41:30Z
 
@@ -191,5 +189,4 @@
 ## Active Protocols
 - Memory Bank Protocol: .cursor/memory-bank/memory-bank-protocols.md
 - Directory Management: .cursor/rules/001-directory-management-protocols.mdc
-- Error Fixing: .cursor/rules/002-error-fixing-protocols.mdc
->>>>>>> 1bff9efa
+- Error Fixing: .cursor/rules/002-error-fixing-protocols.mdc